import copy
from random import choice, randrange
import time
import torch

from bokePolicy import PolicyNet, policy_dist, policy_predict
import go
from mcts import MCTS, Node

MAX_TURNS = 70

class Go_MCTS(go.Game, Node):
    """Wraps go.Game to turn it into a Node for search tree expansion
    in MCTS

    Implements all abstract methods from Node as well as a few helper
    functions for determining if the game is legally finished.

    Attributes:
        policy: a PolicyNet for move selection
        terminal: a boolean indicating whether the game is legally finished
        color: a boolean indicating the current player's color;
               True = Black, False = White
    """
    def __init__(self, board=go.EMPTY_BOARD, ko=None, turn=0, moves=[],
                 sgf=None, policy: PolicyNet=None, terminal=False,
                 color=True, last_move=None):
        super().__init__(board, ko, turn, moves, sgf)
        self.policy = policy
        self.terminal = terminal 
        self.color = color
        self.last_move = last_move
        self.dist = None

    def __eq__(self, other):
        return self.board == other.board

    def __hash__(self):
        return hash(self.board + str(self.turn) + str(self.ko)) 

    def __copy__(self):
        return Go_MCTS(board=self.board, ko=self.ko, turn=self.turn,
                       moves=self.moves, policy=self.policy,
                       terminal=self.terminal, color=self.color,
                       last_move=self.last_move)
    
    def find_children(self):
        '''Returns a set of boards (Go_MCTS objects) derived from legal
        moves'''
        if self.terminal:
            return set()      
        topk = policy_predict(self.policy, self, k = 10).indices.tolist()
        return {self.make_move(i) for i in topk if self.is_legal(i)} 
    
    def find_random_child(self):
        '''Draws legal move from distribution given by policy. If no
        policy is given, a legal move is drawn uniformly.
        Returns a copy of the board (Go_MCTS object) after the move has
        been played.'''
        if self.terminal:
            return self # Game is over; no moves can be made
        return self.make_move(self.get_move()) 

    def reward(self):
        '''Returns 1 if Black wins, 0 if White wins.'''
        return int(self.score() > 0)

    def make_move(self, index):
        '''Returns a copy of the board (Go_MCTS object) after the move
        given by index has been played.'''
        game_copy = copy.copy(self)
        game_copy.play_move(index)
        game_copy.last_move = index
        # Check if the move ended the game
        game_copy.terminal = game_copy.is_game_over()
        # It's now the other player's turn
        game_copy.color = not self.color
        return game_copy

    def is_terminal(self):
        return self.terminal

    # VERY expensive call, need improve this.
    def get_all_legal_moves(self):
        return [i for i in range(go.N ** 2) if self.is_legal(i)]

    def get_move(self):
        if self.policy: 
            move = self.dist_sample() 
            while not self.is_legal(move):
                move = self.dist_sample() 
            return move
        else:
            move = randrange(0, go.N ** 2)
            while not self.is_legal(move):
                move = randrange(0, go.N ** 2)
            return move 

    # Do not use until we figure out how to best terminate the game
    def is_game_over(self):
        '''Terminate after MAX_TURNS or if policy wants to play an illegal move'''
        return self.turn > MAX_TURNS 

    def get_dist(self):
        '''Get the probability distribution for this board'''
        self.dist =  policy_dist(self.policy, self)
    
    def dist_sample(self):
        '''Sample a move from the policy distribution'''
        if self.dist == None:
            self.get_dist()
        return self.dist.sample().item()

if __name__ == '__main__':
    pi = PolicyNet()
    checkpt = torch.load("v0.5/RL_policy_3.pt", map_location = torch.device("cpu"))
    pi.load_state_dict(checkpt["model_state_dict"])
    NUMBER_OF_ROLLOUTS = 100
    tree = MCTS(exploration_weight = 0.5)
    board = Go_MCTS(policy=pi)
    print(board)
    while True:
        while True:
            try:
                row_col = input("enter move: ")
                if row_col == 'q':
                    break
<<<<<<< HEAD
                sq_c = 9*(ord(row_col[0])-65) + int(row_col[1]) - 1
                if board.is_legal(sq_c):
=======
                index = 9*(ord(row_col[0]) - 65) + int(row_col[1]) -1
                if board.is_legal(index):
>>>>>>> 41c80565
                    break
            except:
                print("Enter a valid option, or type 'q' to quit")
        if row_col == 'q':
            break
        board = board.make_move(sq_c)
        print(board)
        if board.terminal:
            break
        tree.do_rollout(board, NUMBER_OF_ROLLOUTS)
        board = tree.choose(board)

        print(board)
        if board.terminal:
            break
<|MERGE_RESOLUTION|>--- conflicted
+++ resolved
@@ -125,13 +125,9 @@
                 row_col = input("enter move: ")
                 if row_col == 'q':
                     break
-<<<<<<< HEAD
-                sq_c = 9*(ord(row_col[0])-65) + int(row_col[1]) - 1
-                if board.is_legal(sq_c):
-=======
+
                 index = 9*(ord(row_col[0]) - 65) + int(row_col[1]) -1
                 if board.is_legal(index):
->>>>>>> 41c80565
                     break
             except:
                 print("Enter a valid option, or type 'q' to quit")
@@ -146,4 +142,4 @@
 
         print(board)
         if board.terminal:
-            break
+            break